--- conflicted
+++ resolved
@@ -3,29 +3,7 @@
 
 gurobi:
     license: gurobi.lic
-<<<<<<< HEAD
-
-min_cov:
-    3
-
-exec:
-    beds      : extern/transcript_beds.py
-    coverage  : extern/transcript_coverage.py
-    seqpare   : extern/seqpare.sh
-    pairing   : extern/seqpare_pair.py
-    stats     : extern/seqpare_stats.awk
-    flair     : extern/flair/flair.py
-    bam2Bed12 : extern/flair/bin/bam2Bed12.py
-=======
     timeout: 15
-
-samples:
-    N_sim:
-        reads:
-            - /groups/hachgrp/projects/dev-ltr-simulator/analysis/ltr-sim-dev/reads/P000S000.L-non.fastq
-        seq_type: ont1d
-        data_type: sim
-        gtf: whole_genome
 
 exec:
     align    : py/freddie_align.py
@@ -33,17 +11,8 @@
     segment  : py/freddie_segment.py
     cluster  : py/freddie_cluster.py
     isoforms : py/freddie_isoforms.py
->>>>>>> e9e0dd92
 
 samples:
-    # ERR3588905:
-    #     seq_type : ont1d
-    #     ref      : drosophila_melanogaster
-    #     reads    :
-    #         - extern/LTR-sim/output/reads/ERR3588905.L-non.fastq
-    #    reads_info    :
-    #        - extern/LTR-sim/output/reads/ERR3588905.L-non.tsv
-    22Rv1:
         seq_type : ont1d
         ref      : homo_sapiens
         reads    :
@@ -51,38 +20,8 @@
         reads_info    :
             - extern/LTR-sim/output/reads/22Rv1.L-non.tsv
 references:
-<<<<<<< HEAD
-    # drosophila_melanogaster:
-    #     annot      : extern/LTR-sim/refs/drosophila_melanogaster/drosophila_melanogaster.annot.gtf
-    #     genome     : extern/LTR-sim/refs/drosophila_melanogaster/drosophila_melanogaster.dna.fa
-    #     genome_fai : extern/LTR-sim/refs/drosophila_melanogaster/drosophila_melanogaster.dna.fa.fai
-    #     desalt_idx : test/mapping/drosophila_melanogaster.dna.desalt_idx
     homo_sapiens:
         annot      : extern/LTR-sim/refs/homo_sapiens/homo_sapiens.annot.gtf
         genome     : extern/LTR-sim/refs/homo_sapiens/homo_sapiens.dna.fa
         genome_fai : extern/LTR-sim/refs/homo_sapiens/homo_sapiens.dna.fa.fai
-        desalt_idx : test/mapping/homo_sapiens.dna.desalt_idx
-
-mappers:
-    # - desalt
-    - minimap2
-
-tools:
-    - freddie
-    - stringtie
-    - flair
-
-gtf_sample_rates:
-    - 1.00
-    # - 0.75
-    # - 0.50
-    # - 0.25
-    # - 0.01
-
-conda_env_names:
-    freddie   : envs/freddie.yml
-    flair     : envs/flair.yml
-    stringtie : envs/stringtie.yml
-=======
-    dna_desalt : /groups/hachgrp/annotations/DNA/97/deSALT.index
->>>>>>> e9e0dd92
+        desalt_idx : test/mapping/homo_sapiens.dna.desalt_idx