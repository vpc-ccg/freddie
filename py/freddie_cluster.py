#!/usr/bin/env python3
import os
from multiprocessing import Pool

from math import ceil
import argparse
import re
import glob

from networkx.algorithms import components
from networkx import Graph
from gurobipy import Model, GRB, quicksum, LinExpr

tint_prog = re.compile(r'#%(chr_re)s\t%(cid_re)s\t%(positions_re)s\n$' % {
    'chr_re': '(?P<chr>[0-9A-Za-z!#$%&+./:;?@^_|~-][0-9A-Za-z!#$%&*+./:;=?@^_|~-]*)',
    'cid_re': '(?P<cid>[0-9]+)',
    'positions_re': '(?P<positions>([0-9]+)(,([0-9]+))*)',
})
internal_gap_re = '(\d+)-(\d+):(\d+),'
softclip_gap_re = '([ES]SC):(\d+),'
poly_gap_re = '([ES][AT])_(\d+):(\d+),'
read_prog = re.compile(r'%(rid_re)s\t%(name_re)s\t%(chr_re)s\t%(strand_re)s\t%(cid_re)s\t%(data_re)s\t%(gaps)s\n$' % {
    'rid_re': '(?P<rid>[0-9]+)',
    'name_re': '(?P<name>[!-?A-~]{1,254})',
    'chr_re': '(?P<chr>[0-9A-Za-z!#$%&+./:;?@^_|~-][0-9A-Za-z!#$%&*+./:;=?@^_|~-]*)',
    'strand_re': '(?P<strand>[+-])',
    'cid_re': '(?P<cid>[0-9]+)',
    'data_re': '(?P<data>[012]+)',
    'gaps': r'(?P<gaps>(%(i)s|%(s)s|%(p)s)*)' % {'i': internal_gap_re, 's': softclip_gap_re, 'p': poly_gap_re},
})
internal_gap_prog = re.compile(internal_gap_re)
softclip_gap_prog = re.compile(softclip_gap_re)
poly_gap_prog = re.compile(poly_gap_re)


def parse_args():
    parser = argparse.ArgumentParser(
        description="Cluster aligned reads into isoforms")
    recycle_models = ['constant', 'exons', 'introns', 'relative']
    parser.add_argument("-s",
                        "--segment-dir",
                        type=str,
                        required=True,
                        help="Path to Freddie segment directory of the reads")
    parser.add_argument("-rm",
                        "--recycle-model",
                        type=str,
                        default='constant',
                        help="Model type: {}. Default: {}".format(', '.join(recycle_models), 'constant'))
    parser.add_argument("-go",
                        "--gap-offset",
                        type=int,
                        default=20,
                        help="Slack +- value for exons and the unaligned gaps. Default: 20")
    parser.add_argument("-e",
                        "--epsilon",
                        type=float,
                        default=0.2,
                        help="Epsilon percent value for how much can unaligned gaps can cover. Default: 0.2")
    parser.add_argument("-mr",
                        "--max-rounds",
                        type=int,
                        default=30,
                        help="Maximum number of ILP rounds. Default {}".format(30))
    parser.add_argument("-is",
                        "--min-isoform-size",
                        type=int,
                        default=3,
                        help="Minimum isoform size in terms of number supporting reads. Default {}".format(3))
    parser.add_argument("-to",
                        "--timeout",
                        type=int,
                        default=1,
                        help="Gurobi time-out in minutes. Default: 1")
    parser.add_argument("-t",
                        "--threads",
                        type=int,
                        default=1,
                        help="Number of threads to use")
    parser.add_argument("-l",
                        "--logs-dir",
                        type=str,
                        default=None,
                        help="Directory path where logs will be outputted. Default: No log")
    parser.add_argument("-o",
                        "--outdir",
                        type=str,
                        default='freddie_cluster/',
                        help="Path to output directory. Default: freddie_cluster/")
    args = parser.parse_args()

    assert args.recycle_model in recycle_models
    assert args.gap_offset >= 0
    assert args.epsilon >= 0
    assert args.timeout > 0
    assert args.threads > 0
    assert args.min_isoform_size >= 0
    assert args.max_rounds >= 0

    return args


def read_segment(segment_tsv):
    tints = dict()
    for line in open(segment_tsv):
        if line[0] == '#':
            re_dict = tint_prog.match(line).groupdict()
            tint = dict(
                id=int(re_dict['cid']),
                chr=re_dict['chr'],
                segs=[int(x) for x in re_dict['positions'].split(',')],
                read_reps=dict(),
                reads=list(),
            )
            assert all(a < b for a, b in zip(
                tint['segs'][:-1], tint['segs'][1:])), (tint['segs'])
            tint['segs'] = [(s, e, e-s)
                            for s, e in zip(tint['segs'][:-1], tint['segs'][1:])]
            assert not tint['id'] in tints, 'Transcriptional interval with id {} is repeated!'.format(
                tint['id'])
            tints[tint['id']] = tint
        else:
            re_dict = read_prog.match(line).groupdict()
            read = dict(
                id=int(re_dict['rid']),
                name=re_dict['name'],
                chr=re_dict['chr'],
                strand=re_dict['strand'],
                tint=int(re_dict['cid']),
                data=[int(d) for d in re_dict['data']],
                gaps={(int(g[0]), int(g[1])): int(g[2])
                      for g in internal_gap_prog.findall(re_dict['gaps'])},
                softclip={s[0]: int(s[1])
                          for s in softclip_gap_prog.findall(re_dict['gaps'])},
                poly_tail={p[0]: (int(p[1]), int(p[2]))
                           for p in poly_gap_prog.findall(re_dict['gaps'])},
            )
            read_rep_key = [d for d in re_dict['data'].replace('2', '0')]
            read_rep_key += ['.{}'.format(g[2] if int(g[2]) > 3 else 0)
                             for g in internal_gap_prog.findall(re_dict['gaps'])]
            read_rep_key += ['.{}{}'.format(p[0][0], p[2] if int(p[2]) > 3 else 0)
                             for p in poly_gap_prog.findall(re_dict['gaps'])]
            read_rep_key = ''.join(read_rep_key)
            tind_id = read['tint']
            tints[tind_id]['reads'].append(read)
            if not read_rep_key in tints[tind_id]['read_reps']:
                tints[tind_id]['read_reps'][read_rep_key] = list()
            tints[tind_id]['read_reps'][read_rep_key].append(len(tints[tind_id]['reads'])-1)
            assert len(read['data']) == len(tints[tind_id]
                                            ['segs']), (read['data'], tints[tind_id]['segs'])
            assert read['chr'] == tints[tind_id]['chr']
            assert all(0 <= g[0] < g[1] < len(read['data'])
                       for g in read['gaps'].keys())
    for tint in tints.values():
        tint['read_reps'] = list(tint['read_reps'].values())
    return tints


def find_segment_read(M, i):
    min_i = -1
    max_i = len(M[i])-1
    for j in range(len(M[i])):
        if min_i == -1 and M[i][j] == 1:
            min_i = j
        if M[i][j] == 1:
            max_i = j
    return((min_i, max_i))


def garbage_cost_introns(C):
    # Sum of 1, i.e. exons that could be corrected, minus 0.5 to make sure that assigning anyway
    # to an isoform with maximum correction score is not at least as good as assigning to the garbage isoform
    return(max(sum(C.values())-0.5, 1))


def garbage_cost_exons(I):
    # Sum of exons present in the read
    return(max(sum(I.values())-0.5, 1))
# TO DO: think about better ways to define the cost to assign to the garbagte isoform


def partition_reads(tint):
    reads = tint['reads']
    read_reps = tint['read_reps']
    I = tint['ilp_data']['I']
    FL = tint['ilp_data']['FL']
    tint['partitions'] = list()

    rids = sorted(I.keys())
    unique_data = dict()
    edges = list()
    for i in rids:
        d = (tuple(I[i]), (FL[i][0], FL[i][1], reads[read_reps[i][0]]['poly_tail_category']))
        if d in unique_data:
            unique_data[d].append(i)
        else:
            unique_data[d] = [i]
    unique_data = list(unique_data.items())
    N = len(unique_data)
    for i in range(N):
        for j in range(i+1, N):
            d1, (f1, l1, t1) = unique_data[i][0]
            d2, (f2, l2, t2) = unique_data[j][0]
            f = max(f1, f2)
            l = min(l1, l2)
            o = l-f+1
            d = sum(x != y for x, y in zip(d1[f:l+1], d2[f:l+1]))
            w = sum(x == y == 1 for x, y in zip(d1[f:l+1], d2[f:l+1]))
            if t1 != 'N' and t2 != 'N' and t1 != t2:
                continue
            if w < 1:
                continue
            if (o > 3 and d < 3) or (1 <= o <= 3 and d == 0):
                edges.append((i, j))
    G = Graph()
    G.add_nodes_from(range(N))
    G.add_edges_from(edges)
    while True:
        edges_to_remove = list()
        for i, j in G.edges:
            n1 = set(G.neighbors(i))
            n2 = set(G.neighbors(j))
            if len(n1) == 1 or len(n2) == 1 or len(n1 & n2) > 0:
                continue
            edges_to_remove.append((i, j))
        G.remove_edges_from(edges_to_remove)
        if len(edges_to_remove) == 0:
            break
    for c in components.connected_components(G):
        rids = list()
        incomp = list()
        c = list(c)
        for idx, i in enumerate(c):
            rids.extend(unique_data[i][1])
            # for j in c[idx+1:]:
            #     i,j = min(i,j),max(i,j)
            #     assert i<j
            #     if G.has_edge(i,j):
            #         continue
            #     for rid_1 in unique_data[i][1]:
            #         for rid_2 in unique_data[j][1]:
            #             incomp.append((rid_1,rid_2))
        tint['partitions'].append((rids, incomp))


def preprocess_ilp(tint, ilp_settings):
<<<<<<< HEAD
    # print('Preproessing ILP with {} read reps and the following settings:\n{}'.format(
    #     len(tint['read_reps']), ilp_settings))
=======
    print('Preproessing ILP with {} read reps and the following settings:\n{}'.format(
        len(tint['read_reps']), ilp_settings))
>>>>>>> e9e0dd92
    read_reps = tint['read_reps']
    N = len(read_reps)
    M = len(tint['segs'])
    I = dict()
    C = dict()
    FL = dict()
    tail_s_rids = list()
    tail_e_rids = list()

    for i, read_idxs in enumerate(read_reps):
        read = tint['reads'][read_idxs[0]]
        I[i] = [0 for _ in range(M)]
        for j in range(0, M):
            I[i][j] = read['data'][j] % 2

        C[i] = [0 for _ in range(M)]
        (min_i, max_i) = find_segment_read(I, i)
        read['poly_tail_category'] = 'N'
        if len(read['poly_tail']) == 1:
            tail_key = next(iter(read['poly_tail']))
            tail_val = read['poly_tail'][tail_key]
            if tail_key in ['SA', 'ST'] and tail_val[0] > 10:
                tail_s_rids.append(i)
                read['poly_tail_category'] = 'S'
                read['gaps'][(-1, min_i)] = tail_val[1]
                min_i = 0
            elif tail_key in ['EA', 'ET'] and tail_val[0] > 10:
                read['poly_tail_category'] = 'E'
                tail_e_rids.append(i)
                read['gaps'][(max_i, M)] = tail_val[1]
                max_i = M-1
        FL[i] = (min_i, max_i)
        for j in range(0, M):
            if min_i <= j <= max_i and read['data'][j] == 0:
                C[i][j] = 1
            else:
                C[i][j] = 0
        for ridx in read_idxs:
            tint['reads'][ridx]['poly_tail_category'] = read['poly_tail_category']
            tint['reads'][ridx]['gaps'] = read['gaps']
    # Assigning a cost to the assignment of reads to the garbage isoform
    garbage_cost = {}
    for i in range(N):
        if ilp_settings['recycle_model'] == 'exons':
            garbage_cost[i] = len(read_reps[i])*garbage_cost_exons(I=I[i])
        elif ilp_settings['recycle_model'] == 'introns':
            garbage_cost[i] = len(read_reps[i])*garbage_cost_introns(C=C[i])
        elif ilp_settings['recycle_model'] == 'constant':
            garbage_cost[i] = len(read_reps[i])*3
    tint['ilp_data'] = dict(
        FL=FL,
        I=I,
        C=C,
        garbage_cost=garbage_cost,
    )


def informative_segs(tint, remaining_rids):
    M = len(tint['segs'])
    I = tint['ilp_data']['I']
    seg_content = [set() for _ in range(M)]
    informative = [True for _ in range(M)]
    for j in range(M):
        for i in remaining_rids:
            seg_content[j].add(I[i][j])
            if seg_content[j] == {0, 1}:
                break
    for j in range(1, M-1):
        if len(seg_content[j]) == 1 and (seg_content[j-1] == seg_content[j] == seg_content[j+1]):
            informative[j] = False
    # for j in range(M):
    #     print(informative[j], seg_content[j])
    return informative


def run_ilp(tint, remaining_rids, incomp_rids, ilp_settings, log_prefix):
    # Variables directly based on the input ------------------------------------
    # I[i,j] = 1 if reads[i]['data'][j]==1 and 0 if reads[i]['data'][j]==0 or 2
    # C[i,j] = 1 if exon j is between the first and last exons (inclusively)
    #   covered by read i and is not in read i but can be turned into a 1
    ISOFORM_INDEX_START = 1
    M = len(tint['segs'])
    MAX_ISOFORM_LG = sum(seg[2] for seg in tint['segs'])
    I = tint['ilp_data']['I']
    C = tint['ilp_data']['C']
    INCOMP_READ_PAIRS = incomp_rids
    GARBAGE_COST = tint['ilp_data']['garbage_cost']
    informative = informative_segs(tint, remaining_rids)

    # ILP model ------------------------------------------------------
    ILP_ISOFORMS = Model('isoforms_v8_20210209')
    ILP_ISOFORMS.setParam('OutputFlag', 0)
    ILP_ISOFORMS.setParam(GRB.Param.Threads, ilp_settings['threads'])
    # Decision variables
    # R2I[i,k] = 1 if read i assigned to isoform k
    R2I = {}
    R2I_C1 = {}  # Constraint enforcing that each read is assigned to exactly one isoform
    for i in remaining_rids:
        R2I[i] = {}
        for k in range(ilp_settings['K']):
            R2I[i][k] = ILP_ISOFORMS.addVar(
                vtype=GRB.BINARY,
                name='R2I[{i}][{k}]'.format(i=i, k=k)
            )
        R2I_C1[i] = ILP_ISOFORMS.addLConstr(
            lhs=quicksum(R2I[i][k] for k in range(0, ilp_settings['K'])),
            sense=GRB.EQUAL,
            rhs=1,
            name='R2I_C1[{i}]'.format(i=i)
        )

    # Implied variable: canonical exons presence in isoforms
    # E2I[j,k]     = 1 if canonical exon j is in isoform k
    # E2I_min[j,k] = 1 if canonical exon j is in isoform k and is shared by all reads of that isoform
    # E2IR[j,k,i]  = 1 if read i assigned to isoform k AND exon j covered by read i
    # Auxiliary variable
    # E2IR[j,k,i]  = R2I[i,k] AND I[i,j]
    # E2I[j,k]     = max over  all reads i of E2IR[j,k,i]
    # E2I_min[j,k] = min over  all reads i of E2IR[j,k,i]
    E2I = {}
    E2I_C1 = {}
    E2I_min = {}
    E2I_min_C1 = {}
    E2IR = {}
    E2IR_C1 = {}
    for j in range(0, M):
        if not informative[j]:
            continue
        E2I[j] = {}
        E2I_C1[j] = {}
        E2I_min[j] = {}
        E2I_min_C1[j] = {}
        E2IR[j] = {}
        E2IR_C1[j] = {}
        # No exon is assignd to the garbage isoform
        E2I[j][0] = ILP_ISOFORMS.addVar(
            vtype=GRB.BINARY,
            name='E2I[{j}][{k}]'.format(j=j, k=0)
        )
        E2I_C1[j][0] = ILP_ISOFORMS.addLConstr(
            lhs=E2I[j][0],
            sense=GRB.EQUAL,
            rhs=0,
            name='E2I_C1[{j}][{k}]'.format(j=j, k=0)
        )
        # We start assigning exons from the first isoform
        for k in range(ISOFORM_INDEX_START, ilp_settings['K']):
            E2I[j][k] = ILP_ISOFORMS.addVar(
                vtype=GRB.BINARY,
                name='E2I[{j}][{k}]'.format(j=j, k=k)
            )
            E2I_min[j][k] = ILP_ISOFORMS.addVar(
                vtype=GRB.BINARY,
                name='E2I_min[{j}][{k}]'.format(j=j, k=k)
            )
            E2IR[j][k] = {}
            E2IR_C1[j][k] = {}
            for i in remaining_rids:
                E2IR[j][k][i] = ILP_ISOFORMS.addVar(
                    vtype=GRB.BINARY,
                    name='E2IR[{j}][{k}][{i}]'.format(j=j, k=k, i=i)
                )
                E2IR_C1[j][k][i] = ILP_ISOFORMS.addLConstr(
                    lhs=E2IR[j][k][i],
                    sense=GRB.EQUAL,
                    rhs=R2I[i][k]*I[i][j],
                    name='E2IR_C1[{j}][{k}][{i}]'.format(j=j, k=k, i=i)
                )
            E2I_C1[j][k] = ILP_ISOFORMS.addGenConstrMax(
                resvar=E2I[j][k],
                vars=[E2IR[j][k][i] for i in remaining_rids],
                constant=0.0,
                name='E2I_C1[{j}][{k}]'.format(j=j, k=k)
            )
            E2I_min_C1[j][k] = ILP_ISOFORMS.addGenConstrMin(
                resvar=E2I_min[j][k],
                vars=[E2IR[j][k][i] for i in remaining_rids],
                constant=0.0,
                name='E2I_min_C1[{j}][{k}]'.format(j=j, k=k)
            )

    # Adding constraints for unaligned gaps
    # If read i is assigned to isoform k, and reads[i]['gaps'] contains ((j1,j2),l), and
    # the sum of the lengths of exons in isoform k between exons j1 and j2 is L
    # then (1-EPSILON)L <= l <= (1+EPSILON)L
    # GAPI[(j1,j2,k)] = sum of the length of the exons between exons j1 and j2 (inclusively) in isoform k
    GAPI = {}
    GAPI_C1 = {}  # Constraint fixing the value of GAPI
    GAPR_C1 = {}  # Constraint ensuring that the unaligned gap is not too short for every isoform and gap
    GAPR_C2 = {}  # Constraint ensuring that the unaligned gap is not too long for every isoform and gap
    for i in remaining_rids:
        for ((j1, j2), l) in tint['reads'][tint['read_reps'][i][0]]['gaps'].items():
            # No such constraint on the garbage isoform if any
            for k in range(ISOFORM_INDEX_START, ilp_settings['K']):
                if not (j1, j2, k) in GAPI:
                    assert informative[j1 % M]
                    assert informative[j2 % M]
                    assert not any(informative[j+1:j2])
                    GAPI[(j1, j2, k)] = ILP_ISOFORMS.addVar(
                        vtype=GRB.INTEGER,
                        name='GAPI[({j1},{j2},{k})]'.format(j1=j1, j2=j2, k=k)
                    )
                    GAPI_C1[(j1, j2, k)] = ILP_ISOFORMS.addLConstr(
                        lhs=GAPI[(j1, j2, k)],
                        sense=GRB.EQUAL,
                        rhs=quicksum(E2I[j][k]*tint['segs'][j][2]
                                     for j in range(j1+1, j2) if informative[j]),
                        name='GAPI_C1[({j1},{j2},{k})]'.format(
                            j1=j1, j2=j2, k=k)
                    )
                GAPR_C1[(i, j1, j2, k)] = ILP_ISOFORMS.addLConstr(
                    lhs=(1.0-ilp_settings['epsilon'])*GAPI[(j1, j2, k)] -
                    ilp_settings['offset']-((1-R2I[i][k])*MAX_ISOFORM_LG),
                    sense=GRB.LESS_EQUAL,
                    rhs=l,
                    name='GAPR_C1[({i},{j1},{j2},{k})]'.format(
                        i=i, j1=j1, j2=j2, k=k)
                )
                GAPR_C2[(i, j1, j2, k)] = ILP_ISOFORMS.addLConstr(
                    lhs=(1.0+ilp_settings['epsilon'])*GAPI[(j1, j2, k)] +
                    ilp_settings['offset']+((1-R2I[i][k])*MAX_ISOFORM_LG),
                    sense=GRB.GREATER_EQUAL,
                    rhs=l,
                    name='GAPR_C2[({i},{j1},{j2},{k})]'.format(
                        i=i, j1=j1, j2=j2, k=k)
                )
    # Adding constraints for incompatible read pairs
    INCOMP_READ_PAIRS_C1 = {}
    for (i1, i2) in INCOMP_READ_PAIRS:
        if not (i1 in remaining_rids and i2 in remaining_rids):
            continue
        # Again, no such constraint on the garbage isoform if any
        for k in range(ISOFORM_INDEX_START, ilp_settings['K']):
            INCOMP_READ_PAIRS_C1[(i1, i2, k)] = ILP_ISOFORMS.addLConstr(
                lhs=R2I[i1][k]+R2I[i2][k],
                sense=GRB.LESS_EQUAL,
                rhs=1,
                name='INCOMP_READ_PAIRS_C1[({i1},{i2},{k})]'.format(
                    i1=i1, i2=i2, k=k)
            )

    # [OPTIONAL] Labeling non-garbage isoforms by their exon content and forcing them to occur in increasing label order
    # LABEL_I    = {}
    # LABEL_I_C1 = {}
    # LABEL_I_C2 = {}
    # for k in range(ISOFORM_INDEX_START,ilp_settings['K']):
    #     LABEL_I[k]    = ILP_ISOFORMS.addVar(
    #         vtype = GRB.INTEGER,
    #         name  = 'LABEL_I[{k}]'.format(k=k)
    #     )
    #     LABEL_I_C1[k] = ILP_ISOFORMS.addLConstr(
    #         lhs   = LABEL_I[k],
    #         sense = GRB.EQUAL,
    #         rhs   = quicksum(E2I[j][k]*(2**j) for j in range(0,M)),
    #         name  = 'LABEL_I_C1[{k}]'.format(k =k)
    #     )
    #     if k > ISOFORM_INDEX_START:
    #         LABEL_I_C2[k] = ILP_ISOFORMS.addLConstr(
    #             lhs   = LABEL_I[k],
    #             sense = GRB.LESS_EQUAL,
    #             rhs   = LABEL_I[k-1]-0.1,
    #             name  = 'LABEL_I_C2[{k}]'.format(k=k)
    #         )

    # Objective function
    # For i,j,k such that i ∈ remaining_rids, C[i,j]=1 (read has a zero that can be
    #   corrected), and E2I[j,k]=1 (isoform k has exon j), OBJ[i][j][k] = 1
    OBJ = {}
    OBJ_C1 = {}
    OBJ_SUM = LinExpr(0.0)
    for i in remaining_rids:
        OBJ[i] = {}
        OBJ_C1[i] = {}
        for j in range(0, M):
            if not informative[j]:
                continue
            if C[i][j] > 0:  # 1 if exon j not in read i but can be added to it
                OBJ[i][j] = {}
                OBJ_C1[i][j] = {}
                for k in range(ISOFORM_INDEX_START, ilp_settings['K']):
                    OBJ[i][j][k] = ILP_ISOFORMS.addVar(
                        vtype=GRB.BINARY,
                        name='OBJ[{i}][{j}][{k}]'.format(i=i, j=j, k=k)
                    )
                    OBJ_C1[i][j][k] = ILP_ISOFORMS.addGenConstrAnd(
                        resvar=OBJ[i][j][k],
                        vars=[R2I[i][k], E2I[j][k]],
                        name='OBJ_C1[{i}][{j}][{k}]'.format(i=i, j=j, k=k)
                    )
                    OBJ_SUM.addTerms(1.0*C[i][j], OBJ[i][j][k])
                    #     coeffs = 1.0,
                    #     vars   = OBJ[i][j][k]
                    # )
    # We add the chosen cost for each isoform assigned to the garbage isoform if any
    GAR_OBJ = {}
    GAR_OBJ_C = {}
    for i in remaining_rids:
        if ilp_settings['recycle_model'] in ['constant', 'exons', 'introns']:
            OBJ_SUM.addTerms(1.0*GARBAGE_COST[i], R2I[i][0])
        elif ilp_settings['recycle_model'] == 'relative':
            GAR_OBJ[i] = {}
            GAR_OBJ_C[i] = {}
            for j in range(0, M):
                if not informative[j]:
                    continue
                GAR_OBJ[i][j] = {}
                GAR_OBJ_C[i][j] = {}
                for k in range(ISOFORM_INDEX_START, ilp_settings['K']):
                    if I[i][j] == 1:
                        GAR_OBJ[i][j][k] = ILP_ISOFORMS.addVar(
                            vtype=GRB.BINARY,
                            name='GAR_OBJ[{i}][{j}][{k}]'.format(i=i, j=j, k=k)
                        )
                        GAR_OBJ_C[i][j][k] = ILP_ISOFORMS.addGenConstrAnd(
                            resvar=GAR_OBJ[i][j][k],
                            vars=[R2I[i][0], E2I_min[j][k]],
                            name='GAR_OBJ_C[{i}][{j}][{k}]'.format(
                                i=i, j=j, k=k)
                        )
                        OBJ_SUM.addTerms(1.0, GAR_OBJ[i][j][k])
                    elif I[i][j] == 0 and C[i][j] == 1:
                        pass

    ILP_ISOFORMS.setObjective(
        expr=OBJ_SUM,
        sense=GRB.MINIMIZE
    )

    # Optimization
    # ILP_ISOFORMS.Params.PoolSearchMode=2
    # ILP_ISOFORMS.Params.PoolSolutions=5
    ILP_ISOFORMS.setParam('TuneOutput', 1)
    if not log_prefix == None:
        ILP_ISOFORMS.setParam('LogFile', '{}.glog'.format(log_prefix))
        ILP_ISOFORMS.write('{}.lp'.format(log_prefix))
    ILP_ISOFORMS.setParam('TimeLimit', ilp_settings['timeout']*60)
    ILP_ISOFORMS.optimize()

    ILP_ISOFORMS_STATUS = ILP_ISOFORMS.Status

    isoforms = {k: dict()
                for k in range(ISOFORM_INDEX_START, ilp_settings['K'])}
<<<<<<< HEAD
    # print('STATUS: {}'.format(ILP_ISOFORMS_STATUS))
=======
    print('STATUS: {}'.format(ILP_ISOFORMS_STATUS))
>>>>>>> e9e0dd92
    # if ILP_ISOFORMS_STATUS == GRB.Status.TIME_LIMIT:
    #     status = 'TIME_LIMIT'
    if ILP_ISOFORMS_STATUS != GRB.Status.OPTIMAL:
        status = 'NO_SOLUTION'
    else:
        status = 'OPTIMAL'
        # Writing the optimal solution to disk
        if not log_prefix == None:
            solution_file = open('{}.sol'.format(log_prefix), 'w+')
            for v in ILP_ISOFORMS.getVars():
                solution_file.write('{}\t{}\n'.format(v.VarName, v.X))
            solution_file.close()
        # Isoform id to isoform structure
        for k in range(ISOFORM_INDEX_START, ilp_settings['K']):
            isoforms[k]['exons'] = list()
            for j in range(0, M):
                if informative[j]:
                    isoforms[k]['exons'].append(
                        int(E2I[j][k].getAttr(GRB.Attr.X) > 0.9))
                else:
                    isoforms[k]['exons'].append(
                        I[next(iter(remaining_rids))][j])
            isoforms[k]['rid_to_corrections'] = dict()
        # Isoform id to read ids set
        for i in remaining_rids:
            isoform_id = -1
            for k in range(0, ilp_settings['K']):
                if R2I[i][k].getAttr(GRB.Attr.X) > 0.9:
                    assert isoform_id == - \
                        1, 'Read {} has been assigned to multiple isoforms!'.format(
                            i)
                    isoform_id = k
            assert isoform_id != - \
                1, 'Read {} has not been assigned to any isoform!'.format(i)
            if isoform_id == 0:
                continue
            isoforms[isoform_id]['rid_to_corrections'][i] = -1
        # Read id to its exon corrections
        for k in range(ISOFORM_INDEX_START, ilp_settings['K']):
            for i in isoforms[k]['rid_to_corrections'].keys():
                isoforms[k]['rid_to_corrections'][i] = [
                    str(tint['reads'][tint['read_reps'][i][0]]['data'][j]) for j in range(M)]
                for j in range(0, M):
                    if not informative[j]:
                        isoforms[k]['rid_to_corrections'][i][j] = '-'
                    elif C[i][j] == 1 and OBJ[i][j][k].getAttr(GRB.Attr.X) > 0.9:
                        isoforms[k]['rid_to_corrections'][i][j] = 'X'
    return ILP_ISOFORMS_STATUS, status, isoforms


def output_isoforms(tint, out_file):
    reads = tint['reads']
    read_reps = tint['read_reps']
    output = list()
    output.append('#{}'.format(tint['chr']))
    output.append(str(tint['id']))
    output.append(','.join([str(s[0])
                            for s in tint['segs']]+[str(tint['segs'][-1][1])]))
    out_file.write('{}\n'.format('\t'.join(output)))
    for iid, isoform in enumerate(tint['isoforms']):
        output = list()
        output.append('isoform_{}'.format(iid))
        output.append(str(tint['id']))
        output.append(''.join(map(str, isoform['exons'])))
        out_file.write('{}\n'.format('\t'.join(output)))
        for i, corrections in isoform['rid_to_corrections'].items():
            for ridx in read_reps[i]:
                output = list()
                output.append(str(reads[ridx]['id']))
                output.append(reads[ridx]['name'])
                output.append(reads[ridx]['chr'])
                output.append(reads[ridx]['strand'])
                output.append(str((reads[ridx]['tint'])))
                output.append(str((reads[ridx]['partition'])))
                output.append(str((reads[ridx]['poly_tail_category'])))
                output.append(str(iid))
                output.append(''.join(map(str, corrections)))
                exon_strs = [str(x) for x in corrections]
                for (j1, j2), l in reads[ridx]['gaps'].items():
                    exon_strs[j1] += '({})'.format(l)
                output.extend(exon_strs)
                for k, v in sorted(reads[ridx]['poly_tail'].items()):
                    output.append('{}:{}'.format(k, v))
                out_file.write('{}\n'.format('\t'.join(output)))
    for i in tint['garbage_rids']:
        for ridx in read_reps[i]:
            output = list()
            output.append(str(reads[ridx]['id']))
            output.append(reads[ridx]['name'])
            output.append(reads[ridx]['chr'])
            output.append(reads[ridx]['strand'])
            output.append(str((reads[ridx]['tint'])))
            output.append(str((reads[ridx]['partition'])))
            output.append(str((reads[ridx]['poly_tail_category'])))
            output.append('*')
            output.append('*')
            exon_strs = [str(x) for x in reads[ridx]['data']]
            for (j1, j2), l in reads[ridx]['gaps'].items():
                exon_strs[j1] += '({})'.format(l)
            output.extend(exon_strs)
            for k, v in sorted(reads[ridx]['poly_tail'].items()):
                output.append('{}:{}'.format(k, v))
            out_file.write('{}\n'.format('\t'.join(output)))


def cluster_tint(cluster_args):
    (
        segment_dir,
        outdir,
        contig,
        tint_id,
        ilp_settings,
        min_isoform_size,
        logs_dir,
    ) = cluster_args
    tints = read_segment(
        segment_tsv='{}/{}/segment_{}_{}.tsv'.format(segment_dir, contig, contig, tint_id))
    assert len(tints) == 1
    tint = list(tints.values())[0]

<<<<<<< HEAD
    # print('# Clustering tint {}'.format(tint['id']))
=======
    print('# Clustering tint {}'.format(tint['id']))
>>>>>>> e9e0dd92
    if logs_dir != None:
        os.makedirs('{}/{}'.format(logs_dir, tint['id']), exist_ok=True)
        timeout_log = open(
            '{}/{}/timeout.log'.format(logs_dir, tint['id']), 'w+')
    preprocess_ilp(tint, ilp_settings)
    partition_reads(tint)
    # print('# Paritions ({}) sizes: {}\n'.format(
    #     len(tint['partitions']), [len(p) for p in tint['partitions']]))
    tint['isoforms'] = list()
    tint['garbage_rids'] = list()
    for partition, (remaining_rids, incomp_rids) in enumerate(tint['partitions']):
        for rid in remaining_rids:
            for ridx in tint['read_reps'][rid]:
                tint['reads'][ridx]['partition'] = partition
<<<<<<< HEAD
        # print(
        #     '==========\ntint {}: Running {}-th partition...'.format(tint['id'], partition))
        for round_num in range(ilp_settings['max_rounds']):
            actual_remaining_rids_len = sum(len(tint['read_reps'][i]) for i in remaining_rids)
            # print('==========\ntint {}: Running {}-th round with {} read reps and {} actual reads...'.format(
            #     tint['id'], round_num, len(remaining_rids), actual_remaining_rids_len))
=======
        print(
            '==========\ntint {}: Running {}-th partition...'.format(tint['id'], partition))
        for round_num in range(ilp_settings['max_rounds']):
            actual_remaining_rids_len = sum(len(tint['read_reps'][i]) for i in remaining_rids)
            print('==========\ntint {}: Running {}-th round with {} read reps and {} actual reads...'.format(
                tint['id'], round_num, len(remaining_rids), actual_remaining_rids_len))
>>>>>>> e9e0dd92
            if actual_remaining_rids_len < min_isoform_size:
                break
            ILP_ISOFORMS_STATUS, status, round_isoforms = run_ilp(
                tint=tint,
                remaining_rids=remaining_rids,
                incomp_rids=incomp_rids,
                ilp_settings=ilp_settings,
                log_prefix='{}/{}/partition.{}.round.{}'.format(
                    logs_dir, tint['id'], partition, round_num) if logs_dir != None else None,
            )
            if logs_dir != None:
                print('\t'.join(map(str, [ILP_ISOFORMS_STATUS, tint['id'], partition, round_num, len(
                    remaining_rids)])), file=timeout_log)
            if status != 'OPTIMAL':
                break
            number_of_clustered_reads = 0
            for i in round_isoforms.values():
                number_of_clustered_reads += sum([len(tint['read_reps'][rid]) for i in round_isoforms.values() for rid in i['rid_to_corrections'].keys()])
<<<<<<< HEAD
            # print('Number of clustered reads:', number_of_clustered_reads)
            if number_of_clustered_reads < min_isoform_size:
                break
            for k, isoform in round_isoforms.items():
                # print('Isoform {} size: {}'.format(
                #     k, len(isoform['rid_to_corrections'])))
=======
            print('Number of clustered reads:', number_of_clustered_reads)
            if number_of_clustered_reads < min_isoform_size:
                break
            for k, isoform in round_isoforms.items():
                print('Isoform {} size: {}'.format(
                    k, len(isoform['rid_to_corrections'])))
>>>>>>> e9e0dd92
                if sum(len(tint['read_reps'][rid]) for rid in isoform['rid_to_corrections'].keys()) < min_isoform_size:
                    continue
                tint['isoforms'].append(isoform)
                for rid, corrections in isoform['rid_to_corrections'].items():
                    assert rid in remaining_rids
                    remaining_rids.remove(rid)
                    for ridx in tint['read_reps'][rid]:
                        tint['reads'][ridx]['corrections'] = corrections
                        tint['reads'][ridx]['isoform'] = len(tint['isoforms'])-1
<<<<<<< HEAD
            # print('------->')
            # print('Remaining reads: {}\n'.format(len(remaining_rids)))
            # print('<-------')
=======
            print('------->')
            print('Remaining reads: {}\n'.format(len(remaining_rids)))
            print('<-------')
>>>>>>> e9e0dd92
        tint['garbage_rids'].extend(sorted(remaining_rids))
    if logs_dir != None:
        timeout_log.close()
    for rid in tint['garbage_rids']:
        for ridx in tint['read_reps'][rid]:
            tint['reads'][rid]['isoform'] = None
            tint['reads'][rid]['corrections'] = None

    out_file = open('{}/{}/cluster_{}_{}.tsv'.format(outdir,
                                                     contig, contig, tint_id), 'w+')
    output_isoforms(tint, out_file)
    out_file.close()

    return tint_id


def main():
    args = parse_args()
    args.segment_dir = args.segment_dir.rstrip('/')

    ilp_settings = dict(
        recycle_model=args.recycle_model,
        K=2,
        epsilon=args.epsilon,
        offset=args.gap_offset,
        timeout=args.timeout,
        max_rounds=args.max_rounds,
        threads=1,
    )
    cluster_args = list()
    for contig in os.listdir(args.segment_dir):
        if not os.path.isdir('{}/{}'.format(args.segment_dir, contig)):
            continue
        os.makedirs('{}/{}'.format(args.outdir, contig), exist_ok=False)
        if args.logs_dir != None:
            os.makedirs('{}/{}'.format(args.logs_dir, contig), exist_ok=False)
        for tint_id in glob.iglob('{}/{}/segment_*.tsv'.format(args.segment_dir, contig)):
            tint_id = int(tint_id[:-4].split('/')[-1].split('_')[-1])
            cluster_args.append([
                args.segment_dir,
                args.outdir,
                contig,
                tint_id,
                ilp_settings,
                args.min_isoform_size,
                '{}/{}'.format(args.logs_dir, contig) if args.logs_dir != None else None,
            ])
    if args.threads > 1:
        p = Pool(args.threads)
        for idx, tint_id in enumerate(p.imap_unordered(cluster_tint, cluster_args, chunksize=5)):
            print('[freddie_cluster] Done with {}/{} tints ({:.1%})'.format(idx,
                                                                            len(cluster_args), idx/len(cluster_args)))
    else:
        for idx, tint_id in enumerate(map(cluster_tint, cluster_args)):
            print('[freddie_cluster] Done with {}/{} tints ({:.1%})'.format(idx,
                                                                            len(cluster_args), idx/len(cluster_args)))


if __name__ == "__main__":
    import cProfile
    import pstats
    profiler = cProfile.Profile()
    profiler.enable()
    main()
    profiler.disable()
    stats = pstats.Stats(profiler, stream=open(
        'cluster.cprof', 'w+')).sort_stats('tottime')
    stats.print_stats()<|MERGE_RESOLUTION|>--- conflicted
+++ resolved
@@ -244,13 +244,8 @@
 
 
 def preprocess_ilp(tint, ilp_settings):
-<<<<<<< HEAD
     # print('Preproessing ILP with {} read reps and the following settings:\n{}'.format(
     #     len(tint['read_reps']), ilp_settings))
-=======
-    print('Preproessing ILP with {} read reps and the following settings:\n{}'.format(
-        len(tint['read_reps']), ilp_settings))
->>>>>>> e9e0dd92
     read_reps = tint['read_reps']
     N = len(read_reps)
     M = len(tint['segs'])
@@ -593,11 +588,7 @@
 
     isoforms = {k: dict()
                 for k in range(ISOFORM_INDEX_START, ilp_settings['K'])}
-<<<<<<< HEAD
     # print('STATUS: {}'.format(ILP_ISOFORMS_STATUS))
-=======
-    print('STATUS: {}'.format(ILP_ISOFORMS_STATUS))
->>>>>>> e9e0dd92
     # if ILP_ISOFORMS_STATUS == GRB.Status.TIME_LIMIT:
     #     status = 'TIME_LIMIT'
     if ILP_ISOFORMS_STATUS != GRB.Status.OPTIMAL:
@@ -718,11 +709,7 @@
     assert len(tints) == 1
     tint = list(tints.values())[0]
 
-<<<<<<< HEAD
     # print('# Clustering tint {}'.format(tint['id']))
-=======
-    print('# Clustering tint {}'.format(tint['id']))
->>>>>>> e9e0dd92
     if logs_dir != None:
         os.makedirs('{}/{}'.format(logs_dir, tint['id']), exist_ok=True)
         timeout_log = open(
@@ -737,21 +724,12 @@
         for rid in remaining_rids:
             for ridx in tint['read_reps'][rid]:
                 tint['reads'][ridx]['partition'] = partition
-<<<<<<< HEAD
         # print(
         #     '==========\ntint {}: Running {}-th partition...'.format(tint['id'], partition))
         for round_num in range(ilp_settings['max_rounds']):
             actual_remaining_rids_len = sum(len(tint['read_reps'][i]) for i in remaining_rids)
             # print('==========\ntint {}: Running {}-th round with {} read reps and {} actual reads...'.format(
             #     tint['id'], round_num, len(remaining_rids), actual_remaining_rids_len))
-=======
-        print(
-            '==========\ntint {}: Running {}-th partition...'.format(tint['id'], partition))
-        for round_num in range(ilp_settings['max_rounds']):
-            actual_remaining_rids_len = sum(len(tint['read_reps'][i]) for i in remaining_rids)
-            print('==========\ntint {}: Running {}-th round with {} read reps and {} actual reads...'.format(
-                tint['id'], round_num, len(remaining_rids), actual_remaining_rids_len))
->>>>>>> e9e0dd92
             if actual_remaining_rids_len < min_isoform_size:
                 break
             ILP_ISOFORMS_STATUS, status, round_isoforms = run_ilp(
@@ -770,21 +748,12 @@
             number_of_clustered_reads = 0
             for i in round_isoforms.values():
                 number_of_clustered_reads += sum([len(tint['read_reps'][rid]) for i in round_isoforms.values() for rid in i['rid_to_corrections'].keys()])
-<<<<<<< HEAD
             # print('Number of clustered reads:', number_of_clustered_reads)
             if number_of_clustered_reads < min_isoform_size:
                 break
             for k, isoform in round_isoforms.items():
                 # print('Isoform {} size: {}'.format(
                 #     k, len(isoform['rid_to_corrections'])))
-=======
-            print('Number of clustered reads:', number_of_clustered_reads)
-            if number_of_clustered_reads < min_isoform_size:
-                break
-            for k, isoform in round_isoforms.items():
-                print('Isoform {} size: {}'.format(
-                    k, len(isoform['rid_to_corrections'])))
->>>>>>> e9e0dd92
                 if sum(len(tint['read_reps'][rid]) for rid in isoform['rid_to_corrections'].keys()) < min_isoform_size:
                     continue
                 tint['isoforms'].append(isoform)
@@ -794,15 +763,9 @@
                     for ridx in tint['read_reps'][rid]:
                         tint['reads'][ridx]['corrections'] = corrections
                         tint['reads'][ridx]['isoform'] = len(tint['isoforms'])-1
-<<<<<<< HEAD
             # print('------->')
             # print('Remaining reads: {}\n'.format(len(remaining_rids)))
             # print('<-------')
-=======
-            print('------->')
-            print('Remaining reads: {}\n'.format(len(remaining_rids)))
-            print('<-------')
->>>>>>> e9e0dd92
         tint['garbage_rids'].extend(sorted(remaining_rids))
     if logs_dir != None:
         timeout_log.close()
