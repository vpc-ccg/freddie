--- conflicted
+++ resolved
@@ -56,10 +56,7 @@
         majority_threshold,
         correction_window,
     ) = consensus_args
-<<<<<<< HEAD
-=======
     print(f'Building isoforms for contig {contig}')
->>>>>>> 46826937
     segments, reads, isoforms = read_cluster(cluster_tsv)
     isoforms_cons(isoforms, segments, reads)
     read_split(split_tsv, reads)
@@ -207,33 +204,13 @@
     for isoform_key, isoform in isoforms.items():
         chrom, tint, _, _ = isoform_key
         cons = [0 for _ in segments[(chrom, tint)]]
-<<<<<<< HEAD
-=======
         cov = [0 for _ in segments[(chrom, tint)]]
->>>>>>> 46826937
         M = len(segments[(chrom, tint)])
         N = len(isoform['rids'])
         tails = {'N': 0, 'S': 0, 'E': 0}
         for rid in isoform['rids']:
             read = reads[rid]
             assert len(read['data']) == M, (M, isoform_key, read)
-<<<<<<< HEAD
-            for j in range(M):
-                cons[j] += read['data'][j] == '1'
-                tails[read['tail']] += 1
-        cons = [x/N > 0.3 for x in cons]
-        if not True in cons:
-            continue
-        if tails['S'] > tails['E']:
-            isoform['strand'] = '-'
-        else:
-            isoform['strand'] = '+'
-        starts = list()
-        ends = list()
-        for d, group in groupby(enumerate(cons), lambda x: x[1]):
-            if d != True:
-                continue
-=======
             if not '1' in read['data']:
                 continue
             if read['tail'] == 'S':
@@ -263,7 +240,6 @@
         for d, group in groupby(enumerate(cons), lambda x: x[1]):
             if d != True:
                 continue
->>>>>>> 46826937
             group = list(group)
             f_seg_idx = group[0][0]
             l_seg_idx = group[-1][0]
