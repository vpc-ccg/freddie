--- conflicted
+++ resolved
@@ -47,7 +47,6 @@
     return args
 
 
-<<<<<<< HEAD
 def run_consensus(consensus_args):
     (
         contig,
@@ -60,126 +59,6 @@
     segments, reads, isoforms = read_cluster(cluster_tsv)
     isoforms_cons(isoforms, segments, reads)
     read_split(split_tsv, reads)
-=======
-def get_tints(cluster_dir, segment_dir):
-    tints = dict()
-    rid_to_data = dict()
-    for contig in os.listdir(segment_dir):
-        if not os.path.isdir('{}/{}'.format(segment_dir, contig)):
-            continue
-        rid_to_data[contig] = dict()
-        for segment_tsv in glob.iglob('{}/{}/segment_*.tsv'.format(segment_dir, contig)):
-            for line in open(segment_tsv):
-                if line[0] == '#':
-                    continue
-                line = line.rstrip().split('\t')
-                rid_to_data[contig][int(line[0])] = line[5]
-    for contig in os.listdir(cluster_dir):
-        if not os.path.isdir('{}/{}'.format(cluster_dir, contig)):
-            continue
-        tints[contig] = dict()
-        for cluster_tsv in glob.iglob('{}/{}/cluster_*.tsv'.format(cluster_dir, contig)):
-            for line in open(cluster_tsv):
-                if line.startswith('#'):
-                    chrom, tint_id, segs = line.rstrip()[1:].split('\t')
-                    assert contig == chrom
-                    tint_id = int(tint_id)
-                    segs = segs.split(',')
-                    segs = [(int(s), int(e))
-                            for s, e in zip(segs[:-1], segs[1:])]
-                    tints[contig][tint_id] = dict(
-                        id=tint_id,
-                        chrom=chrom,
-                        segs=segs,
-                        partitions=dict()
-                    )
-                elif line.startswith('isoform_'):
-                    continue
-                else:
-                    line = line.rstrip().split('\t')
-                    rid = int(line[0])
-                    tint = int(line[4])
-                    pid = int(line[5])
-                    iid = line[7]
-                    if iid == '*':
-                        iid = 'garbage'
-                    if not pid in tints[contig][tint]['partitions']:
-                        tints[contig][tint]['partitions'][pid] = dict(
-                            id=pid,
-                            tids=set(),
-                            isoforms=dict(),
-                            seg_idxs=list()
-                        )
-                    if not iid in tints[contig][tint]['partitions'][pid]['isoforms']:
-                        tints[contig][tint]['partitions'][pid]['isoforms'][iid] = dict(
-                            id=iid,
-                            reads=list(),
-                        )
-                    data = rid_to_data[contig][rid]
-                    tints[contig][tint]['partitions'][pid]['isoforms'][iid]['reads'].append(dict(
-                        rid=rid,
-                        name=line[1],
-                        tid=line[1].split('_')[0],
-                        chrom=line[2],
-                        strand=line[3],
-                        tint=tint,
-                        pid=pid,
-                        poly_tail_category=line[6],
-                        iid=iid,
-                        data=data,
-                        gaps=[int(
-                            x[:-1].split('(')[1]) if '(' in x else 0 for x in line[8+1:8+1+len(data)]],
-                        poly_tail=line[8+1+len(data):],
-                    ))
-    for contig in tints.keys():
-        for tint_id in tints[contig].keys():
-            for pid in tints[contig][tint_id]['partitions'].keys():
-                M = len(tints[contig][tint_id]['segs'])
-                seg_content = [set() for _ in range(M)]
-                for isoform in tints[contig][tint_id]['partitions'][pid]['isoforms'].values():
-                    for read in isoform['reads']:
-                        tints[contig][tint_id]['partitions'][pid]['tids'].add(read['tid'])
-                        for j in range(M):
-                            seg_content[j].add(read['data'][j])
-    return tints
-
-
-def gtf_intervals(tints):
-    for contig in tints.keys():
-        for tint in tints[contig].values():
-            for partition in tint['partitions'].values():
-                for isoform in partition['isoforms'].values():
-                    isoform['cons'] = [False for _ in tint['segs']]
-                    isoform['strand'] = '.'
-                    isoform['intervals'] = list()
-                    if isoform['id'] == 'garbage':
-                        continue
-                    cons = [0 for _ in tint['segs']]
-                    poly_tail_categories = {'N': 0, 'S': 0, 'E': 0}
-                    for read in isoform['reads']:
-                        for j in range(len(tint['segs'])):
-                            cons[j] += read['data'][j] == '1'
-                            poly_tail_categories[read['poly_tail_category']] += 1
-                    cons = [x/len(isoform['reads']) > 0.3 for x in cons]
-                    if not True in cons:
-                        continue
-                    isoform['cons'] = cons
-                    if poly_tail_categories['S'] > poly_tail_categories['E']:
-                        isoform['strand'] = '-'
-                    else:
-                        isoform['strand'] = '+'
-                    for d, group in groupby(enumerate(cons), lambda x: x[1]):
-                        if d != True:
-                            continue
-                        group = list(group)
-                        f_seg_idx = group[0][0]
-                        l_seg_idx = group[-1][0]
-                        isoform['intervals'].append((
-                            tint['segs'][f_seg_idx][0]+1,
-                            tint['segs'][l_seg_idx][1]
-                        ))
->>>>>>> e9e0dd92
-
     correct_boundaries('starts', isoforms, reads,
                        majority_threshold, correction_window)
     correct_boundaries('ends', isoforms, reads,
@@ -259,7 +138,6 @@
                     isoform[side][idx] = x+iso_s
 
 
-<<<<<<< HEAD
 def read_split(split_tsv, reads):
     for line in open(split_tsv):
         if line.startswith('#'):
@@ -274,60 +152,6 @@
         reads[rid]['ends'] = ends
         for s, e in zip(starts, ends):
             assert s < e
-=======
-def output_gtf(tints, outpath):
-    out_file = open(outpath, 'w+')
-    out_reads = open(outpath+'.reads.tsv', 'w+')
-    for contig in tints.keys():
-        for tint in tints[contig].values():
-            for partition in tint['partitions'].values():
-                for isoform in partition['isoforms'].values():
-                    if len(isoform['intervals']) == 0:
-                        continue
-                    transcript_name = '{chr}_{tint}_{iid}'.format(
-                        chr=tint['chrom'],
-                        tint=tint['id'],
-                        iid=isoform['id'],
-                    )
-                    for r in isoform['reads']:
-                        print('{}\t{}'.format(
-                            r['name'], transcript_name), file=out_reads)
-                    record = list()
-                    record.append(tint['chrom'])
-                    record.append('freddie')
-                    record.append('transcript')
-                    record.append(str(isoform['intervals'][0][0]))
-                    record.append(str(isoform['intervals'][-1][1]))
-                    record.append('.')
-                    record.append(isoform['strand'])
-                    record.append('.')
-                    record.append('transcript_id "{transcript_name}"; read_support "{read_support}";'.format(
-                        transcript_name=transcript_name,
-                        read_support=len(isoform['reads']),
-                    ))
-                    out_file.write('\t'.join(record))
-                    out_file.write('\n')
-                    for eid, (s, e) in enumerate(isoform['intervals'], start=1):
-                        record = list()
-                        record.append(tint['chrom'])
-                        record.append('freddie')
-                        record.append('exon')
-                        record.append(str(s))
-                        record.append(str(e))
-                        record.append('.')
-                        record.append(isoform['strand'])
-                        record.append('.')
-                        record.append('transcript_id "{transcript_name}"; exon_number "{eid}"; exon_id "{transcript_name}_{eid}"; '.format(
-                            transcript_name=transcript_name,
-                            eid=eid,
-                        ))
-                        out_file.write('\t'.join(record))
-                        out_file.write('\n')
-                        eid += 1
-    out_file.close()
-    out_reads.close()
->>>>>>> e9e0dd92
-
 
 def read_cluster(cluster_tsv):
     segments = dict()
@@ -411,7 +235,6 @@
 def main():
     args = parse_args()
 
-<<<<<<< HEAD
     consensus_args = list()
     for contig in os.listdir(args.cluster_dir):
         if not os.path.isdir('{}/{}'.format(args.cluster_dir, contig)):
@@ -444,14 +267,6 @@
         outfile.write(record)
         outfile.write('\n')
     outfile.close()
-=======
-    tints = get_tints(cluster_dir=args.cluster_dir,
-                      segment_dir=args.segment_dir)
-    gtf_intervals(tints)
-    # seqpare_matrix(tints)
-    # merge_isoforms(tints, t=args.seqpare_threshold)
-    output_gtf(tints, args.output)
->>>>>>> e9e0dd92
 
 
 if __name__ == "__main__":
